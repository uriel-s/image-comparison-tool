# 🎥 Image Comparison Tool

Professional video quality analysis tool for detecting defects in images.

## 🚀 Quick Start

### Option 1: Web Interface (Recommended)
<<<<<<< HEAD

**Easy way:** Double-click `start.bat`

**Manual way:**
=======
**Easy way:** Double-click `start.bat`
>>>>>>> 64b19161

**Manual way:**
```bash
python -m streamlit run gui/streamlit_gui.py
```
Then open: http://localhost:8501

<<<<<<< HEAD
Then open: http://localhost:8501

### Option 2: Interactive Terminal

=======
### Option 2: Interactive Terminal
>>>>>>> 64b19161
```bash
python tools/interactive_tool.py
```
Step-by-step guided interface in terminal

<<<<<<< HEAD
Step-by-step guided interface in terminal

### Option 3: Command Line

=======
### Option 3: Command Line
>>>>>>> 64b19161
```bash
python tools/cli_tool.py images/ref_01.jpg images/test_01.jpg
```

## 🔧 Installation
<<<<<<< HEAD

1. Install dependencies:
=======
>>>>>>> 64b19161

1. Install dependencies:
```bash
pip install -r requirements.txt
```

2. Run any of the interfaces above

## 📊 Features

- **Multiple Analysis Methods**: Strategic, Grid, Random point selection
- **Visual Results**: Charts, graphs, and comparison images
- **Report Generation**: Automatic PDF and text reports
- **Flexible Interfaces**: Web GUI, interactive terminal, and command line
- **Professional Output**: Detailed analysis with pass/fail results

## 🎯 Usage Examples

**Web Interface:**
<<<<<<< HEAD

=======
>>>>>>> 64b19161
- Upload reference and test images
- Select analysis parameters
- View interactive results
- Download reports

**Interactive Terminal:**
<<<<<<< HEAD

=======
>>>>>>> 64b19161
- Step-by-step guided process
- Choose images interactively
- Configure analysis settings
- View results in terminal
<<<<<<< HEAD

**Command Line:**
=======
>>>>>>> 64b19161

**Command Line:**
```bash
# Basic usage
python tools/cli_tool.py ref.jpg test.jpg

# With specific parameters
python tools/cli_tool.py ref.jpg test.jpg --method strategic --points 8 --threshold 30.0

# Custom points
python tools/cli_tool.py ref.jpg test.jpg --method custom --custom 100,100 200,200 300,300
```

## 📈 Analysis Methods

- **Strategic**: Focuses on important image areas
- **Grid**: Systematic grid-based sampling
- **Random**: Random point selection
- **Custom**: User-defined points

## 🎨 Results

The tool generates:
<<<<<<< HEAD

- Visual comparison charts
- Detailed analysis reports
- Pass/fail determinations
- Statistical summaries

---

## 📁 Project Structure

=======
- Visual comparison charts
- Detailed analysis reports
- Pass/fail determinations
- Statistical summaries

---

## 📁 Project Structure

>>>>>>> 64b19161
```
image_comparison_tool/
├── src/                          # Core source code
│   └── image_comparison_tool.py  # Main analysis engine
├── gui/                          # Graphical interfaces
│   └── streamlit_gui.py          # Web-based GUI (recommended)
├── tools/                        # Command line utilities
│   ├── cli_tool.py               # Command line interface
│   ├── interactive_tool.py       # Interactive terminal interface
│   ├── demo.py                   # Demo and examples
│   └── create_test_images.py     # Test image generator
├── images/                       # Sample images
│   ├── ref_01.jpg - ref_04.jpg   # Reference images
│   └── test_01.jpg - test_04.jpg # Test images
├── reports/                      # Analysis reports
├── requirements.txt              # Dependencies
├── start.bat                     # Easy GUI launcher (just double-click!)
└── README.md                     # This file
```

<<<<<<< HEAD
Created by: Professional Development Team Last Updated: September 2024
=======
Created by: Professional Development Team
Last Updated: September 2024
>>>>>>> 64b19161
<|MERGE_RESOLUTION|>--- conflicted
+++ resolved
@@ -5,54 +5,44 @@
 ## 🚀 Quick Start
 
 ### Option 1: Web Interface (Recommended)
-<<<<<<< HEAD
 
 **Easy way:** Double-click `start.bat`
 
 **Manual way:**
-=======
-**Easy way:** Double-click `start.bat`
->>>>>>> 64b19161
 
-**Manual way:**
 ```bash
 python -m streamlit run gui/streamlit_gui.py
+python -m streamlit run gui/streamlit_gui.py
 ```
+
 Then open: http://localhost:8501
 
-<<<<<<< HEAD
 Then open: http://localhost:8501
 
 ### Option 2: Interactive Terminal
 
-=======
-### Option 2: Interactive Terminal
->>>>>>> 64b19161
 ```bash
 python tools/interactive_tool.py
+python tools/interactive_tool.py
 ```
+
 Step-by-step guided interface in terminal
 
-<<<<<<< HEAD
 Step-by-step guided interface in terminal
 
 ### Option 3: Command Line
 
-=======
-### Option 3: Command Line
->>>>>>> 64b19161
 ```bash
+python tools/cli_tool.py images/ref_01.jpg images/test_01.jpg
 python tools/cli_tool.py images/ref_01.jpg images/test_01.jpg
 ```
 
 ## 🔧 Installation
-<<<<<<< HEAD
+
+## 🔧 Installation
 
 1. Install dependencies:
-=======
->>>>>>> 64b19161
 
-1. Install dependencies:
 ```bash
 pip install -r requirements.txt
 ```
@@ -70,39 +60,33 @@
 ## 🎯 Usage Examples
 
 **Web Interface:**
-<<<<<<< HEAD
 
-=======
->>>>>>> 64b19161
 - Upload reference and test images
 - Select analysis parameters
 - View interactive results
 - Download reports
 
 **Interactive Terminal:**
-<<<<<<< HEAD
 
-=======
->>>>>>> 64b19161
 - Step-by-step guided process
 - Choose images interactively
 - Configure analysis settings
 - View results in terminal
-<<<<<<< HEAD
 
 **Command Line:**
-=======
->>>>>>> 64b19161
 
-**Command Line:**
 ```bash
 # Basic usage
+python tools/cli_tool.py ref.jpg test.jpg
 python tools/cli_tool.py ref.jpg test.jpg
 
 # With specific parameters
 python tools/cli_tool.py ref.jpg test.jpg --method strategic --points 8 --threshold 30.0
+# With specific parameters
+python tools/cli_tool.py ref.jpg test.jpg --method strategic --points 8 --threshold 30.0
 
 # Custom points
+python tools/cli_tool.py ref.jpg test.jpg --method custom --custom 100,100 200,200 300,300
 python tools/cli_tool.py ref.jpg test.jpg --method custom --custom 100,100 200,200 300,300
 ```
 
@@ -116,7 +100,6 @@
 ## 🎨 Results
 
 The tool generates:
-<<<<<<< HEAD
 
 - Visual comparison charts
 - Detailed analysis reports
@@ -127,17 +110,6 @@
 
 ## 📁 Project Structure
 
-=======
-- Visual comparison charts
-- Detailed analysis reports
-- Pass/fail determinations
-- Statistical summaries
-
----
-
-## 📁 Project Structure
-
->>>>>>> 64b19161
 ```
 image_comparison_tool/
 ├── src/                          # Core source code
@@ -158,9 +130,4 @@
 └── README.md                     # This file
 ```
 
-<<<<<<< HEAD
-Created by: Professional Development Team Last Updated: September 2024
-=======
-Created by: Professional Development Team
-Last Updated: September 2024
->>>>>>> 64b19161
+Created by: Professional Development Team Last Updated: September 2024